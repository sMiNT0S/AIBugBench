name: CI

env:
  PYTHON_DEFAULT_VERSION: "3.13.7"
  PIP_VERSION: "24.3.1"
  BANDIT_VERSION: "1.8.6"
  RUFF_VERSION: "0.12.11"  # Upgraded to align with local environment (supports UP047 rule)
  MYPY_VERSION: "1.11.2"
  PYTEST_VERSION: "8.3.2"
  PYTEST_COV_VERSION: "5.0.0"
  COVERAGE_VERSION: "7.6.1"
  SAFETY_VERSION: "3.2.5"

on:
  push:
    branches: [main]
  pull_request:
    branches: [main]

concurrency:
  group: ${{github.workflow}}-${{github.ref}}
  cancel-in-progress: true

# (Moved to top-level env block)

jobs:
  action-pin-check:
    name: Actions Pin Verification
    runs-on: ubuntu-24.04
    permissions:
      contents: read
    steps:
      - uses: actions/checkout@08c6903cd8c0fde910a37f88322edcfb5dd907a8
      - name: Verify all actions pinned to full SHAs
        run: |
          if grep -R "uses: .*@v[0-9]" .github/workflows/*.yml; then
            echo "Found unpinned actions. Pin to full SHAs." >&2
            exit 1
          fi

  lock-verification:
    name: Dependency Lock Sync (runtime + dev)
    needs: action-pin-check
    permissions:
      contents: read
      actions: read
<<<<<<< HEAD
=======
      pull-requests: write
      checks: write
>>>>>>> b9813653
    runs-on: ubuntu-24.04
    steps:
      - uses: actions/checkout@08c6903cd8c0fde910a37f88322edcfb5dd907a8
      - name: Set up Python ${{ env.PYTHON_DEFAULT_VERSION }}
        uses: actions/setup-python@e797f83bcb11b83ae66e0230d6156d7c80228e7c

        with:
          python-version: ${{env.PYTHON_DEFAULT_VERSION}}
          check-latest: false
      - name: Debug lock environment
        shell: bash
        run: |
          set -eu
          python --version
          python -c "import importlib.metadata as m; print('pip-tools', m.version('pip-tools'))" || true
          git config --global core.autocrlf false || true
      - name: Verify dependency lock determinism
        env:
          PYTHONUTF8: "1"
        run: |
          python -m pip install -U "pip==${{ env.PIP_VERSION }}" "pip-tools==7.5.0"
          # Uses our canonicalizer: LF-only write + sorted/deduped '# via ...'
          python scripts/update_requirements_lock.py --check || (echo "runtime lock drift"; exit 3)
          python scripts/update_requirements_lock.py --check --dev || (echo "dev lock drift"; exit 3)
      - name: Verify dependency lock determinism (JSON)
        if: always()
        shell: bash
        id: lock_check_json
        run: |
          python -m pip install "pip-tools==7.5.0"
          python scripts/update_requirements_lock.py --check --json || true
          python scripts/update_requirements_lock.py --check --dev --json || true

      # --- Append-only telemetry/schema validators (read-only; no runner/step renames) ---
      - name: Collect telemetry (NDJSON, read-only)
        if: always()
        shell: bash
        run: |
          mkdir -p .ci/local
          : > .ci/local/telemetry.ndjson
          python scripts/update_requirements_lock.py --check --json       >> .ci/local/telemetry.ndjson || true
          python scripts/update_requirements_lock.py --check --dev --json >> .ci/local/telemetry.ndjson || true

      # Enable validation only when a local flag file is present (keeps this local-only)
      - name: Detect local telemetry flag
        if: always()
        shell: bash
        run: |
          if [ -f .ci/local/enable_telemetry_validate ]; then
            echo "TELEMETRY_VALIDATE=1" >> "$GITHUB_ENV"
          fi

      - name: Validate telemetry schema
        if: ${{ always() && env.TELEMETRY_VALIDATE == '1' }}
        shell: bash
        run: |
          python -m pip install --disable-pip-version-check --no-input --no-cache-dir "jsonschema==4.23.0"
          python - <<'PY'
          import json, sys, pathlib
          from jsonschema import validate, Draft7Validator
          root = pathlib.Path(".")
          ndjson = root/".ci"/"local"/"telemetry.ndjson"
          schema_candidates = [
              root/".ci"/"schemas"/"telemetry.schema.json",
              root/".ci"/"telemetry.schema.json",
              root/"schemas"/"telemetry.schema.json",
              root/"telemetry.schema.json",
          ]
          schema = next((p for p in schema_candidates if p.exists()), None)
          if not schema or not ndjson.exists():
              print("telemetry: schema or ndjson not found; skipping", file=sys.stderr); sys.exit(0)
          sch = json.load(open(schema, "r", encoding="utf-8"))
          Draft7Validator.check_schema(sch)
          n = ok = 0
          for line in ndjson.read_text(encoding="utf-8").splitlines():
              line = line.strip()
              if not line:
                  continue
              validate(instance=json.loads(line), schema=sch)
              ok += 1
              n  += 1
          print(f"telemetry: validated {ok}/{n} records")
          PY

      - name: Validate artifacts manifest schema
        if: ${{ always() && env.TELEMETRY_VALIDATE == '1' }}
        shell: bash
        run: |
          python -m pip install --disable-pip-version-check --no-input --no-cache-dir "jsonschema==4.23.0"
          python - <<'PY'
          import json, sys, pathlib
          from jsonschema import validate, Draft7Validator
          root = pathlib.Path(".")
          manifest = root/"artifacts.manifest.json"
          schema_candidates = [
              root/".ci"/"schemas"/"manifest.schema.json",
              root/".ci"/"manifest.schema.json",
              root/"schemas"/"manifest.schema.json",
              root/"manifest.schema.json",
          ]
          schema = next((p for p in schema_candidates if p.exists()), None)
          if not schema or not manifest.exists():
              print("manifest: schema or artifacts.manifest.json not found; skipping", file=sys.stderr); sys.exit(0)
          sch = json.load(open(schema, "r", encoding="utf-8"))
          data = json.load(open(manifest, "r", encoding="utf-8"))
          Draft7Validator.check_schema(sch)
          validate(instance=data, schema=sch)
          print("manifest: OK")
          PY
      - name: Generate lock telemetry
        if: always()
        shell: bash
        run: |
          python scripts/generate_manifest.py \
            --generated-by "lock-verification" \
            --item "requirements.lock" "lock" \
            --item "requirements-dev.lock" "lock" \
            --output lock-telemetry.manifest.json
      - name: Build drift manifest
        if: failure()
        shell: bash
        run: |
          python scripts/generate_manifest.py \
            --generated-by "lock-verification" \
            --item "new.requirements.lock" "lock" \
            --item "new.requirements-dev.lock" "lock" \
            --item "lock-drift.contents.json" "meta" \
            --item "lock-drift.url.txt" "meta" \
            --output artifacts.manifest.json
      - name: Validate drift manifest schema
        if: failure()
        shell: bash
        run: |
          python -m pip install --disable-pip-version-check --no-input --no-cache-dir "jsonschema==4.23.0"
          python - <<'PY'
          import json
          from jsonschema import validate, Draft7Validator
          with open('artifacts.manifest.json', 'r', encoding='utf-8') as f:
              data = json.load(f)
          with open('schemas/manifest.schema.json', 'r', encoding='utf-8') as f:
              schema = json.load(f)
          Draft7Validator.check_schema(schema)
          validate(instance=data, schema=schema)
          print('drift manifest: OK')
          PY
      - name: Recompile locks for artifact (on fail)
        if: failure()
        run: |
          python -m pip install -U "pip==${{ env.PIP_VERSION }}" "pip-tools==7.5.0"
          pip-compile --allow-unsafe --generate-hashes -o new.requirements.lock requirements.txt
          pip-compile --allow-unsafe --generate-hashes -o new.requirements-dev.lock requirements-dev.txt
      - name: Upload recompiled locks
        if: failure()
        uses: actions/upload-artifact@ea165f8d65b6e75b540449e92b4886f43607fa02
        with:
          name: lock-drift
          path: |
            new.requirements.lock
            new.requirements-dev.lock
            artifacts.manifest.json
            lock-telemetry.manifest.json
          retention-days: 30

  lint-and-type-check:
    name: Lint and Type Check
    needs: lock-verification
    # Explicit least-privilege permissions (B1)
    permissions:
      contents: read
      actions: read
<<<<<<< HEAD
=======
      checks: write
>>>>>>> b9813653
    runs-on: ubuntu-24.04
    steps:
      # remove any malformed 'uses: sMiNT0S/AIBugBench/.' step; use the pinned composite action
      - name: Base Python + dev tools
        uses: sMiNT0S/AIBugBench/.github/actions/base-python-setup@ab149f501046408f307d3ac6a7c0991e08b74d61
        with:
          python-version: ${{env.PYTHON_DEFAULT_VERSION}}
          install-dev: "true"
      - name: Cache pip
        uses: actions/cache@0400d5f644dc74513175e3cd8d07132dd4860809  # v4.2.4
        with:
          path: ~/.cache/pip
          key: ${{runner.os}}-pip-${{env.PYTHON_DEFAULT_VERSION}}-${{hashFiles('requirements.txt')}}
          restore-keys: |
            ${{runner.os}}-pip-${{env.PYTHON_DEFAULT_VERSION}}-
      - name: Lint with ruff
        run: ruff check .
      # Single mypy pass with Python 3.13 (current standard)
      # Explicit targets (no src/ layout): benchmark/, validation/, and run_benchmark.py.
      - name: "mypy (Python 3.13)"
        run: |
          python -m mypy ./benchmark ./validation ./run_benchmark.py --no-error-summary
      - name: Format check with ruff
        run: ruff format --check .
      - name: CLI smoke test
        run: python -c "import run_benchmark as m; assert callable(getattr(m,'main',None))"

  test-coverage:
    name: Test Coverage Analysis
    needs: lint-and-type-check
    permissions:
      contents: read
      actions: read
      checks: write
    env:
      CODECOV_TOKEN: ${{secrets.CODECOV_TOKEN}}
    runs-on: ubuntu-24.04
    steps:
      - name: Base Python + test tooling
        uses: sMiNT0S/AIBugBench/.github/actions/base-python-setup@ab149f501046408f307d3ac6a7c0991e08b74d61
        with:
          python-version: ${{env.PYTHON_DEFAULT_VERSION}}
          install-test: "true"
      - name: Cache pip
        uses: actions/cache@0400d5f644dc74513175e3cd8d07132dd4860809  # v4.2.4
        with:
          path: ~/.cache/pip
          key: ${{runner.os}}-pip-${{env.PYTHON_DEFAULT_VERSION}}-${{hashFiles('requirements.txt')}}
          restore-keys: |
            ${{runner.os}}-pip-${{env.PYTHON_DEFAULT_VERSION}}-

      - name: Run tests (branch coverage unified)
        run: |
          coverage erase
          pytest -q \
            --cov=benchmark \
            --cov=validation \
            --cov=run_benchmark \
            --cov-branch \
            --cov-report=term-missing \
            --cov-report=xml:coverage.xml \
            --cov-report=html:htmlcov
          coverage combine || true
          coverage report -m

      - name: Coverage summary
        run: |
          echo "## Test Coverage (Branch Mode)" >> $GITHUB_STEP_SUMMARY
          echo "" >> $GITHUB_STEP_SUMMARY
          coverage report --format=markdown >> $GITHUB_STEP_SUMMARY

      - name: Detect coverage.xml presence
        id: coverage_file
        shell: bash
        run: |
          if [ -f coverage.xml ]; then
            echo "present=true" >> "$GITHUB_OUTPUT"
            echo "coverage.xml present"
          else
            echo "present=false" >> "$GITHUB_OUTPUT"
            echo "coverage.xml missing"
          fi

      # New: publish the HTML coverage report for PR browsing
      - name: Upload HTML coverage
        uses: actions/upload-artifact@ea165f8d65b6e75b540449e92b4886f43607fa02
        with:
          name: htmlcov
          path: htmlcov
          if-no-files-found: warn
          retention-days: 7
      # Detect presence of Codecov secret without job-level env
      - name: Detect Codecov token
        shell: bash
        run: |
          if [ -n "${{secrets.CODECOV_TOKEN}}" ]; then
          echo "HAVE_CODECOV=1" >> "$GITHUB_ENV"
          else
          echo "HAVE_CODECOV=0" >> "$GITHUB_ENV"
          fi

      - name: Upload to Codecov
        if: ${{ env.HAVE_CODECOV == '1' && hashFiles('coverage.xml') != '' }}
        uses: codecov/codecov-action@5a1091511ad55cbe89839c7260b706298ca349f7

        with:
          files: coverage.xml
          token: ${{secrets.CODECOV_TOKEN}}
          fail_ci_if_error: true

      - name: Skip Codecov (no token present)
        if: ${{env.HAVE_CODECOV != '1' || steps.coverage_file.outputs.present != 'true'}}
        run: |
          if [ "$HAVE_CODECOV" != '1' ]; then
            echo "Codecov token not provided; skipping upload (private repo)."
          elif [ "${{steps.coverage_file.outputs.present}}" != 'true' ]; then
            echo "coverage.xml missing; skipping Codecov upload."
          fi
  multi-platform-tests:
    name: Multi-Platform Tests
    needs: test-coverage
    strategy:
      fail-fast: false
      matrix:
        os: [ubuntu-24.04, windows-2022, macos-15]
        python-version: ["3.13.7"]
        include:
          - os: ubuntu-24.04
            platform_name: linux
          - os: windows-2022
            platform_name: windows
          - os: macos-15
            platform_name: macos
    runs-on: ${{matrix.os}}
    env:
      PEP517_BUILD_DEBUG: "1"
    permissions:
      contents: read
      actions: read
      checks: write
    steps:
      - name: Debug | Pre-build egg-info snapshot (Linux/macOS)
        if: runner.os != 'Windows'
        shell: bash
        run: |
          set -euo pipefail
          mkdir -p .ci
          echo "[pre-clean] Listing *.egg-info under repo root (recursive)" | tee .ci/egginfo-pre-clean.txt
          find . -name '*.egg-info' -print | tee -a .ci/egginfo-pre-clean.txt || true
      - name: Debug | Pre-build egg-info snapshot (Windows)
        if: runner.os == 'Windows'
        shell: pwsh
        run: |
          New-Item -Force -ItemType Directory .ci | Out-Null
          "[pre-clean] Listing *.egg-info under repo root (recursive)" | Out-File -Encoding UTF8 .ci/egginfo-pre-clean.txt
          Get-ChildItem -Path . -Recurse -Filter '*.egg-info' -ErrorAction SilentlyContinue | ForEach-Object { $_.FullName } | Out-File -Append -Encoding UTF8 .ci/egginfo-pre-clean.txt

      - name: Base Python + test tooling
        uses: sMiNT0S/AIBugBench/.github/actions/base-python-setup@ab149f501046408f307d3ac6a7c0991e08b74d61
        with:
          python-version: ${{matrix.python-version}}
          install-test: "true"
      - name: Cache pip
        uses: actions/cache@0400d5f644dc74513175e3cd8d07132dd4860809  # v4.2.4
        with:
          path: ~/.cache/pip
          key: ${{runner.os}}-pip-${{matrix.python-version}}-${{hashFiles('requirements.txt')}}
          restore-keys: |
            ${{runner.os}}-pip-${{matrix.python-version}}-

      - name: Cleanup | Remove stale build artifacts
        shell: bash
        run: |
          echo "Cleaning stale build artifacts (.egg-info, build/, dist/)"
          find . -type d -name '*.egg-info' -prune -print -exec rm -rf {} + || true
          find . -type d -name 'build'      -prune -print -exec rm -rf {} + || true
          find . -type d -name 'dist'       -prune -print -exec rm -rf {} + || true

      - name: Debug | Post-clean egg-info snapshot (Linux/macOS)
        if: runner.os != 'Windows'
        shell: bash
        run: |
          set -euo pipefail
          echo "[post-clean] Listing *.egg-info under repo root (recursive)" | tee .ci/egginfo-post-clean.txt
          find . -name '*.egg-info' -print | tee -a .ci/egginfo-post-clean.txt || true
      - name: Debug | Post-clean egg-info snapshot (Windows)
        if: runner.os == 'Windows'
        shell: pwsh
        run: |
          "[post-clean] Listing *.egg-info under repo root (recursive)" | Out-File -Encoding UTF8 .ci/egginfo-post-clean.txt
          Get-ChildItem -Path . -Recurse -Filter '*.egg-info' -ErrorAction SilentlyContinue | ForEach-Object { $_.FullName } | Out-File -Append -Encoding UTF8 .ci/egginfo-post-clean.txt

      - name: Debug | Tool versions
        run: |
          python -V
          python -c "import setuptools, wheel; print('setuptools', setuptools.__version__); print('wheel', wheel.__version__)"
          python -m pip --version

      - name: Install package and capture logs
        run: |
          python -m pip install -vvv --use-pep517 --progress-bar off --log .ci/pip-debug.log .
        continue-on-error: true

      - name: Upload debug artifacts on failure
        if: failure()
        uses: actions/upload-artifact@ea165f8d65b6e75b540449e92b4886f43607fa02
        with:
          name: pep517-debug-${{ matrix.platform_name }}-py${{ matrix.python-version }}
          path: |
            .ci/egginfo-pre-clean.txt
            .ci/egginfo-post-clean.txt
            .ci/pip-debug.log
            # The wrapper script will create these files in the project root
            _all_candidates.txt

      - name: Final package installation attempt (fail job if needed)
        # This step exists to ensure the job actually fails if the install fails.
        # The previous step continues on error to allow artifact upload.
        run: python -m pip install .

      # ... (the rest of your test steps can follow) ...
      - name: Run comprehensive test suite
        run: |
          echo "Running comprehensive test suite on ${{matrix.os}} with Python ${{matrix.python-version}}"
          pytest tests/ -v --tb=short -m "not slow"

  benchmark-consistency-check:
    name: Benchmark Consistency Validation
    needs: multi-platform-tests
    runs-on: ubuntu-24.04
    if: always()
    permissions:
      contents: read
      actions: read
      checks: write
    steps:
      - uses: actions/checkout@08c6903cd8c0fde910a37f88322edcfb5dd907a8
      - name: Base Python setup
        uses: sMiNT0S/AIBugBench/.github/actions/base-python-setup@ab149f501046408f307d3ac6a7c0991e08b74d61
        with:
          python-version: ${{env.PYTHON_DEFAULT_VERSION}}

      - name: Download all benchmark artifacts
        uses: actions/download-artifact@634f93cb2916e3fdff6788551b99b062d0335ce0
        with:
          pattern: benchmark-results-*
          path: ./collected-results
          merge-multiple: true

      - name: Check collected-results availability
        id: check_collected
        shell: bash
        run: |
          if [ ! -d ./collected-results ]; then
            echo "No collected-results directory found"
            echo "has_artifacts=false" >> "$GITHUB_OUTPUT"
          elif [ -z "$(ls -A ./collected-results 2>/dev/null)" ]; then
            echo "collected-results directory is empty"
            echo "has_artifacts=false" >> "$GITHUB_OUTPUT"
          else
            echo "Found benchmark artifacts in collected-results"
            echo "has_artifacts=true" >> "$GITHUB_OUTPUT"
            ls -la ./collected-results
          fi

      - name: Skip benchmark comparison (no artifacts)
        if: steps.check_collected.outputs.has_artifacts != 'true'
        run: |
          echo "WARNING: No benchmark artifacts found. Skipping consistency validation."
          echo "This may happen if platform validation failed on all platforms."
          echo "Check the multi-platform-tests job logs for errors."
          echo "# Benchmark Consistency Report" > consistency_report.md
          echo "" >> consistency_report.md
          echo "**Status:** No artifacts available for comparison" >> consistency_report.md
          echo "**Reason:** Platform validation may have failed on all test platforms" >> consistency_report.md

      - name: Run cross-platform comparison
        id: comparison
        if: steps.check_collected.outputs.has_artifacts == 'true'
        shell: bash
        run: python scripts/compare_benchmarks.py --dir ./collected-results
        continue-on-error: false

      - name: Generate consistency report
        if: steps.check_collected.outputs.has_artifacts == 'true'
        run: |
          echo "# Benchmark Consistency Report" > consistency_report.md
          echo "" >> consistency_report.md
          echo "**Generated:** $(date -u '+%Y-%m-%d %H:%M:%S UTC')" >> consistency_report.md
          echo "**Commit:** ${{github.sha}}" >> consistency_report.md
          echo "" >> consistency_report.md

          if ls ./collected-results/platform_validation_*.json 1> /dev/null 2>&1; then
            echo "## Platform Results" >> consistency_report.md
            for file in ./collected-results/platform_validation_*.json; do
              echo "### $(basename "$file")" >> consistency_report.md
              python -c "
              import json
              with open('$file', 'r') as f:
                  data = json.load(f)
              print(f'- **Platform:** {data.get(\"platform\", \"unknown\")}')
              print(f'- **Score:** {data.get(\"total_score\", 0):.2f}/100')
              print(f'- **Within Tolerance:** {data.get(\"within_tolerance\", false)}')
              if 'full_results' in data and 'execution_time' in data['full_results']:
                  print(f'- **Execution Time:** {data[\"full_results\"][\"execution_time\"]:.2f}s')
              " >> consistency_report.md
              echo "" >> consistency_report.md
            done
          else
            echo "No platform validation results found" >> consistency_report.md
          fi

      - name: Upload consistency report
        uses: actions/upload-artifact@ea165f8d65b6e75b540449e92b4886f43607fa02
        if: always()
        with:
          name: consistency-report
          path: |
            consistency_report.md
            collected-results/
          retention-days: 90

  security-scan:
    name: Security Scan
    needs: lock-verification
    runs-on: ubuntu-24.04
    permissions:
      contents: read
      actions: read
      checks: write
    steps:
      - name: Base Python + security tooling
        uses: sMiNT0S/AIBugBench/.github/actions/base-python-setup@ab149f501046408f307d3ac6a7c0991e08b74d61
        with:
          python-version: ${{env.PYTHON_DEFAULT_VERSION}}
          install-security: "true"
      - name: Cache pip
        uses: actions/cache@0400d5f644dc74513175e3cd8d07132dd4860809  # v4.2.4
        with:
          path: ~/.cache/pip
          key: ${{runner.os}}-pip-${{env.PYTHON_DEFAULT_VERSION}}-${{hashFiles('requirements.txt')}}
          restore-keys: |
            ${{runner.os}}-pip-${{env.PYTHON_DEFAULT_VERSION}}-

      - name: Run bandit security scan
        # Use pyproject.toml configuration for consistent exclusions (pinned version)
        run: |
          bandit \
            -r . \
            -ll \
            --configfile pyproject.toml \
            -f json \
            -o bandit-report.json \
            --version
        continue-on-error: true

      - name: Run safety scan
        run: |
          safety scan \
            --file=requirements.lock \
            --json \
            > safety-report.json \
            || echo "safety scan fallback"
        continue-on-error: true
      - name: Generate security telemetry
        if: always()
        shell: bash
        run: |
          python scripts/generate_manifest.py \
            --generated-by "security-scan" \
            --item "bandit-report.json" "security" \
            --item "safety-report.json" "security" \
            --item "audit.json" "security" \
            --output security-telemetry.manifest.json
      - name: Run internal security audit
        run: python scripts/security_audit.py --json --output audit.json
        continue-on-error: true

      - name: Fail if audit not ok
        run: |
          # Inline Python audit verification wrapped for readability (was a single long line)
          python - <<'PY'
          import json, sys, pathlib
          data = json.loads(pathlib.Path('audit.json').read_text())
          ok = bool(data.get('ok'))
          print('Audit OK:', ok)
          sys.exit(0 if ok else 1)
          PY
        continue-on-error: false

      - name: Generate security audit summary
        if: always()
        run: python scripts/generate_audit_summary.py audit.json || true

      - name: Upload security reports
        uses: actions/upload-artifact@ea165f8d65b6e75b540449e92b4886f43607fa02
        if: always()
        with:
          name: security-reports
          path: |
            bandit-report.json
            safety-report.json
            audit.json
            audit_summary.md
            security-telemetry.manifest.json
          retention-days: 30<|MERGE_RESOLUTION|>--- conflicted
+++ resolved
@@ -44,11 +44,8 @@
     permissions:
       contents: read
       actions: read
-<<<<<<< HEAD
-=======
       pull-requests: write
       checks: write
->>>>>>> b9813653
     runs-on: ubuntu-24.04
     steps:
       - uses: actions/checkout@08c6903cd8c0fde910a37f88322edcfb5dd907a8
@@ -219,10 +216,7 @@
     permissions:
       contents: read
       actions: read
-<<<<<<< HEAD
-=======
       checks: write
->>>>>>> b9813653
     runs-on: ubuntu-24.04
     steps:
       # remove any malformed 'uses: sMiNT0S/AIBugBench/.' step; use the pinned composite action

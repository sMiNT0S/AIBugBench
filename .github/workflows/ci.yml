name: CI

env:
  PYTHON_DEFAULT_VERSION: "3.13"
  BANDIT_VERSION: "1.8.6"
  RUFF_VERSION: "0.12.11"  # Upgraded to align with local environment (supports UP047 rule)
  MYPY_VERSION: "1.11.2"
  PYTEST_VERSION: "8.3.2"
  PYTEST_COV_VERSION: "5.0.0"
  COVERAGE_VERSION: "7.6.1"
  SAFETY_VERSION: "3.2.5"

on:
  push:
    branches: [main]
  pull_request:
    branches: [main]

concurrency:
  group: ${{github.workflow}}-${{github.ref}}
  cancel-in-progress: true

# (Moved to top-level env block)

jobs:
  action-pin-check:
    name: Actions Pin Verification
    runs-on: ubuntu-latest
    permissions:
      contents: read
    steps:
      - uses: actions/checkout@692973e3d937129bcbf40652eb9f2f61becf3332
      - name: Verify all actions pinned to full SHAs
        run: |
          if grep -R "uses: .*@v[0-9]" .github/workflows/*.yml; then
            echo "Found unpinned actions. Pin to full SHAs." >&2
            exit 1
          fi

  lock-verification:
    name: Dependency Lock Sync (runtime + dev)
    needs: action-pin-check
    permissions:
      contents: read
      actions: read
    runs-on: ubuntu-latest
    steps:
      - uses: actions/checkout@692973e3d937129bcbf40652eb9f2f61becf3332
      - name: Set up Python ${{env.PYTHON_DEFAULT_VERSION}}
        uses: actions/setup-python@82c7e631bb3cdc910f68e0081d67478d79c6982d
        with:
          python-version: ${{env.PYTHON_DEFAULT_VERSION}}
      - name: Debug lock environment
        shell: bash
        run: |
          set -eu
          python --version
          python -c "import importlib.metadata as m; print('pip-tools', m.version('pip-tools'))" || true
          git config --global core.autocrlf false || true
      - name: Verify dependency lock determinism
        env:
          PYTHONUTF8: "1"
        run: |
          python -m pip install -U pip
          python -m pip install "pip-tools==7.5.0"
          # Uses our canonicalizer: LF-only write + sorted/deduped '# via ...'
          python scripts/update_requirements_lock.py --check || (echo "runtime lock drift"; exit 3)
          python scripts/update_requirements_lock.py --check --dev || (echo "dev lock drift"; exit 3)
      - name: Verify dependency lock determinism (JSON)
        if: always()
        shell: bash
        run: |
          python -m pip install "pip-tools==7.5.0"
          python scripts/update_requirements_lock.py --check --json || true
          python scripts/update_requirements_lock.py --check --dev --json || true
      - name: Build drift manifest
        if: failure()
        shell: bash
        run: |
          cat > artifacts.manifest.json <<'JSON'
          {"items":[
            {"path":"new.requirements.lock","kind":"lock"},
            {"path":"new.requirements-dev.lock","kind":"lock"}
          ]}
          JSON
      - name: Recompile locks for artifact (on fail)
        if: failure()
        run: |
          python -m pip install -U pip "pip-tools==7.5.0"
          pip-compile --allow-unsafe --generate-hashes -o new.requirements.lock requirements.txt
          pip-compile --allow-unsafe --generate-hashes -o new.requirements-dev.lock requirements-dev.txt
      - name: Upload recompiled locks
        if: failure()
        uses: actions/upload-artifact@65462800fd760344b1a7b4382951275a0abb4808
        with:
          name: lock-drift
          path: |
            new.requirements.lock
            new.requirements-dev.lock
            artifacts.manifest.json
          retention-days: 30

  lint-and-type-check:
    name: Lint and Type Check
    needs: lock-verification
    # Explicit least-privilege permissions (B1)
    permissions:
      contents: read
      actions: read
    runs-on: ubuntu-latest
    steps:
      # remove any malformed 'uses: sMiNT0S/AIBugBench/.' step; use the pinned composite action
      - name: Base Python + dev tools
        uses: sMiNT0S/AIBugBench/.github/actions/base-python-setup@ab149f501046408f307d3ac6a7c0991e08b74d61
        with:
          python-version: ${{env.PYTHON_DEFAULT_VERSION}}
          install-dev: "true"
      - name: Cache pip
        uses: actions/cache@0400d5f644dc74513175e3cd8d07132dd4860809  # v4.2.4
        with:
          path: ~/.cache/pip
          key: ${{runner.os}}-pip-${{env.PYTHON_DEFAULT_VERSION}}-${{hashFiles('requirements.txt')}}
          restore-keys: |
            ${{runner.os}}-pip-${{env.PYTHON_DEFAULT_VERSION}}-
      - name: Lint with ruff
        run: ruff check .
      # Single mypy pass with Python 3.13 (current standard)
      # Explicit targets (no src/ layout): benchmark/, validation/, and run_benchmark.py.
      - name: "mypy (Python 3.13)"
        run: |
          python -m mypy ./benchmark ./validation ./run_benchmark.py --no-error-summary
      - name: Format check with ruff
        run: ruff format --check .
      - name: CLI smoke test
        run: python -c "import run_benchmark as m; assert callable(getattr(m,'main',None))"

  test-coverage:
    name: Test Coverage Analysis
    needs: lint-and-type-check
    permissions:
      contents: read
      actions: read
    env:
      CODECOV_TOKEN: ${{secrets.CODECOV_TOKEN}}
    runs-on: ubuntu-latest
    steps:
      - name: Base Python + test tooling
        uses: sMiNT0S/AIBugBench/.github/actions/base-python-setup@ab149f501046408f307d3ac6a7c0991e08b74d61
        with:
          python-version: ${{env.PYTHON_DEFAULT_VERSION}}
          install-test: "true"
      - name: Cache pip
        uses: actions/cache@0400d5f644dc74513175e3cd8d07132dd4860809  # v4.2.4
        with:
          path: ~/.cache/pip
          key: ${{runner.os}}-pip-${{env.PYTHON_DEFAULT_VERSION}}-${{hashFiles('requirements.txt')}}
          restore-keys: |
            ${{runner.os}}-pip-${{env.PYTHON_DEFAULT_VERSION}}-

      - name: Run tests (branch coverage unified)
        run: |
          coverage erase
          pytest -q \
            --cov=benchmark \
            --cov=validation \
            --cov=run_benchmark \
            --cov-branch \
            --cov-report=term-missing \
            --cov-report=xml:coverage.xml \
            --cov-report=html:htmlcov
          coverage combine || true
          coverage report -m

      - name: Coverage summary
        run: |
          echo "## Test Coverage (Branch Mode)" >> $GITHUB_STEP_SUMMARY
          echo "" >> $GITHUB_STEP_SUMMARY
          coverage report --format=markdown >> $GITHUB_STEP_SUMMARY

      - name: Detect coverage.xml presence
        id: coverage_file
        shell: bash
        run: |
          if [ -f coverage.xml ]; then
            echo "present=true" >> "$GITHUB_OUTPUT"
            echo "coverage.xml present"
          else
            echo "present=false" >> "$GITHUB_OUTPUT"
            echo "coverage.xml missing"
          fi

      # New: publish the HTML coverage report for PR browsing
      - name: Upload HTML coverage
        uses: actions/upload-artifact@65462800fd760344b1a7b4382951275a0abb4808
        with:
          name: htmlcov
          path: htmlcov
          if-no-files-found: warn
          retention-days: 7
      # Detect presence of Codecov secret without job-level env
      - name: Detect Codecov token
        shell: bash
        run: |
          if [ -n "${{secrets.CODECOV_TOKEN}}" ]; then
          echo "HAVE_CODECOV=1" >> "$GITHUB_ENV"
          else
          echo "HAVE_CODECOV=0" >> "$GITHUB_ENV"
          fi

      - name: Upload to Codecov
<<<<<<< HEAD
        if: ${{ env.HAVE_CODECOV == '1' && hashFiles('coverage.xml') != '' }}
        uses: codecov/codecov-action@5a1091511ad55cbe89839c7260b706298ca349f7
=======
        if: ${{env.HAVE_CODECOV == '1' && hashFiles('coverage.xml') != ''}}
        uses: codecov/codecov-action@fdcc8476540edceab3de004e990f80d881c6cc00
>>>>>>> 8af6e0a5
        with:
          files: coverage.xml
          token: ${{secrets.CODECOV_TOKEN}}
          fail_ci_if_error: true

      - name: Skip Codecov (no token present)
        if: ${{env.HAVE_CODECOV != '1' || steps.coverage_file.outputs.present != 'true'}}
        run: |
          if [ "$HAVE_CODECOV" != '1' ]; then
            echo "Codecov token not provided; skipping upload (private repo)."
          elif [ "${{steps.coverage_file.outputs.present}}" != 'true' ]; then
            echo "coverage.xml missing; skipping Codecov upload."
          fi
  multi-platform-tests:
    name: Multi-Platform Tests
    needs: test-coverage
    strategy:
      fail-fast: false
      matrix:
        os: [ubuntu-latest, windows-latest, macos-latest]
        python-version: ["3.13"]
        include:
          - os: ubuntu-latest
            platform_name: linux
          - os: windows-latest
            platform_name: windows
          - os: macos-latest
            platform_name: macos
    runs-on: ${{matrix.os}}
    permissions:
      contents: read
      actions: read
    steps:
      - name: Base Python + test tooling
        uses: sMiNT0S/AIBugBench/.github/actions/base-python-setup@ab149f501046408f307d3ac6a7c0991e08b74d61
        with:
          python-version: ${{matrix.python-version}}
          install-test: "true"
      - name: Cache pip
        uses: actions/cache@0400d5f644dc74513175e3cd8d07132dd4860809  # v4.2.4
        with:
          path: ~/.cache/pip
          key: ${{runner.os}}-pip-${{matrix.python-version}}-${{hashFiles('requirements.txt')}}
          restore-keys: |
            ${{runner.os}}-pip-${{matrix.python-version}}-
      - name: Install package (editable)
        run: python -m pip install -e .

      - name: Run comprehensive test suite
        run: |
          echo "Running comprehensive test suite on ${{matrix.os}} with Python ${{matrix.python-version}}"
          pytest tests/ -v --tb=short -m "not slow"

      - name: Run unit tests (fallback)
        if: failure()
        run: |
          echo "Full suite failed; executing minimal import smoke test for diagnostics..."
          pytest tests/test_imports.py -v --tb=short || true
          echo "Primary test suite failure retained (job will fail)."

      - name: Validate test data structure
        shell: bash
        run: |
          echo "Validating test data files exist..."
          test -f test_data/process_records.py
          test -f test_data/user_data.json
          test -f test_data/config.yaml
          echo "Test data validation passed"

      - name: Run platform-specific benchmark validation
        run: python benchmark/platform_validator.py
        continue-on-error: true

      - name: Check for benchmark artifacts
        id: check_artifacts
        shell: bash
        run: |
          if [ -d "ci_results" ] && [ -n "$(ls -A ci_results 2>/dev/null)" ]; then
            echo "has_ci_results=true" >> "$GITHUB_OUTPUT"
          else
            echo "has_ci_results=false" >> "$GITHUB_OUTPUT"
          fi
          if [ -f "*.log" ] 2>/dev/null; then
            echo "has_logs=true" >> "$GITHUB_OUTPUT"
          else
            echo "has_logs=false" >> "$GITHUB_OUTPUT"
          fi

      - name: Collect benchmark artifacts
        uses: actions/upload-artifact@65462800fd760344b1a7b4382951275a0abb4808
        if: always() && (steps.check_artifacts.outputs.has_ci_results == 'true' || steps.check_artifacts.outputs.has_logs == 'true')
        with:
          name: benchmark-results-${{matrix.platform_name}}-py${{matrix.python-version}}
          path: |
            ci_results/
            results/
            *.log
          retention-days: 30
          if-no-files-found: warn

  benchmark-consistency-check:
    name: Benchmark Consistency Validation
    needs: multi-platform-tests
    runs-on: ubuntu-latest
    if: always()
    permissions:
      contents: read
      actions: read
    steps:
      - uses: actions/checkout@692973e3d937129bcbf40652eb9f2f61becf3332
      - name: Base Python setup
        uses: sMiNT0S/AIBugBench/.github/actions/base-python-setup@ab149f501046408f307d3ac6a7c0991e08b74d61
        with:
          python-version: ${{env.PYTHON_DEFAULT_VERSION}}

      - name: Download all benchmark artifacts
        uses: actions/download-artifact@65a9edc5881444af0b9093a5e628f2fe47ea3b2e
        with:
          pattern: benchmark-results-*
          path: ./collected-results
          merge-multiple: true

      - name: Check collected-results availability
        id: check_collected
        shell: bash
        run: |
          if [ ! -d ./collected-results ]; then
            echo "No collected-results directory found"
            echo "has_artifacts=false" >> "$GITHUB_OUTPUT"
          elif [ -z "$(ls -A ./collected-results 2>/dev/null)" ]; then
            echo "collected-results directory is empty"
            echo "has_artifacts=false" >> "$GITHUB_OUTPUT"
          else
            echo "Found benchmark artifacts in collected-results"
            echo "has_artifacts=true" >> "$GITHUB_OUTPUT"
            ls -la ./collected-results
          fi

      - name: Skip benchmark comparison (no artifacts)
        if: steps.check_collected.outputs.has_artifacts != 'true'
        run: |
          echo "WARNING: No benchmark artifacts found. Skipping consistency validation."
          echo "This may happen if platform validation failed on all platforms."
          echo "Check the multi-platform-tests job logs for errors."
          echo "# Benchmark Consistency Report" > consistency_report.md
          echo "" >> consistency_report.md
          echo "**Status:** No artifacts available for comparison" >> consistency_report.md
          echo "**Reason:** Platform validation may have failed on all test platforms" >> consistency_report.md

      - name: Run cross-platform comparison
        id: comparison
        if: steps.check_collected.outputs.has_artifacts == 'true'
        shell: bash
        run: python scripts/compare_benchmarks.py --dir ./collected-results
        continue-on-error: false

      - name: Generate consistency report
        if: steps.check_collected.outputs.has_artifacts == 'true'
        run: |
          echo "# Benchmark Consistency Report" > consistency_report.md
          echo "" >> consistency_report.md
          echo "**Generated:** $(date -u '+%Y-%m-%d %H:%M:%S UTC')" >> consistency_report.md
          echo "**Commit:** ${{github.sha}}" >> consistency_report.md
          echo "" >> consistency_report.md

          if ls ./collected-results/platform_validation_*.json 1> /dev/null 2>&1; then
            echo "## Platform Results" >> consistency_report.md
            for file in ./collected-results/platform_validation_*.json; do
              echo "### $(basename "$file")" >> consistency_report.md
              python -c "
              import json
              with open('$file', 'r') as f:
                  data = json.load(f)
              print(f'- **Platform:** {data.get(\"platform\", \"unknown\")}')
              print(f'- **Score:** {data.get(\"total_score\", 0):.2f}/100')
              print(f'- **Within Tolerance:** {data.get(\"within_tolerance\", false)}')
              if 'full_results' in data and 'execution_time' in data['full_results']:
                  print(f'- **Execution Time:** {data[\"full_results\"][\"execution_time\"]:.2f}s')
              " >> consistency_report.md
              echo "" >> consistency_report.md
            done
          else
            echo "No platform validation results found" >> consistency_report.md
          fi

      - name: Upload consistency report
        uses: actions/upload-artifact@65462800fd760344b1a7b4382951275a0abb4808
        if: always()
        with:
          name: consistency-report
          path: |
            consistency_report.md
            collected-results/
          retention-days: 90

  security-scan:
    name: Security Scan
    needs: lock-verification
    runs-on: ubuntu-latest
    permissions:
      contents: read
      actions: read
    steps:
      - name: Base Python + security tooling
        uses: sMiNT0S/AIBugBench/.github/actions/base-python-setup@ab149f501046408f307d3ac6a7c0991e08b74d61
        with:
          python-version: ${{env.PYTHON_DEFAULT_VERSION}}
          install-security: "true"
      - name: Cache pip
        uses: actions/cache@0400d5f644dc74513175e3cd8d07132dd4860809  # v4.2.4
        with:
          path: ~/.cache/pip
          key: ${{runner.os}}-pip-${{env.PYTHON_DEFAULT_VERSION}}-${{hashFiles('requirements.txt')}}
          restore-keys: |
            ${{runner.os}}-pip-${{env.PYTHON_DEFAULT_VERSION}}-

      - name: Run bandit security scan
        # Use pyproject.toml configuration for consistent exclusions (pinned version)
        run: |
          bandit \
            -r . \
            -ll \
            --configfile pyproject.toml \
            -f json \
            -o bandit-report.json \
            --version
        continue-on-error: true

      - name: Run safety scan
        run: |
          safety scan \
            --file=requirements.lock \
            --json \
            > safety-report.json \
            || echo "safety scan fallback"
        continue-on-error: true
      - name: Run internal security audit
        run: python scripts/security_audit.py --json --output audit.json
        continue-on-error: true

      - name: Fail if audit not ok
        run: |
          # Inline Python audit verification wrapped for readability (was a single long line)
          python - <<'PY'
          import json, sys, pathlib
          data = json.loads(pathlib.Path('audit.json').read_text())
          ok = bool(data.get('ok'))
          print('Audit OK:', ok)
          sys.exit(0 if ok else 1)
          PY
        continue-on-error: false

      - name: Generate security audit summary
        if: always()
        run: python scripts/generate_audit_summary.py audit.json || true

      - name: Upload security reports
        uses: actions/upload-artifact@65462800fd760344b1a7b4382951275a0abb4808
        if: always()
        with:
          name: security-reports
          path: |
            bandit-report.json
            safety-report.json
            audit.json
            audit_summary.md
          retention-days: 30<|MERGE_RESOLUTION|>--- conflicted
+++ resolved
@@ -208,13 +208,9 @@
           fi
 
       - name: Upload to Codecov
-<<<<<<< HEAD
         if: ${{ env.HAVE_CODECOV == '1' && hashFiles('coverage.xml') != '' }}
         uses: codecov/codecov-action@5a1091511ad55cbe89839c7260b706298ca349f7
-=======
-        if: ${{env.HAVE_CODECOV == '1' && hashFiles('coverage.xml') != ''}}
-        uses: codecov/codecov-action@fdcc8476540edceab3de004e990f80d881c6cc00
->>>>>>> 8af6e0a5
+
         with:
           files: coverage.xml
           token: ${{secrets.CODECOV_TOKEN}}

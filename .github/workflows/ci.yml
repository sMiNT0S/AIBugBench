--- conflicted
+++ resolved
@@ -46,13 +46,9 @@
     runs-on: ubuntu-latest
     steps:
       - uses: actions/checkout@692973e3d937129bcbf40652eb9f2f61becf3332
-<<<<<<< HEAD
       - name: Set up Python ${{ env.PYTHON_DEFAULT_VERSION }}
         uses: actions/setup-python@e797f83bcb11b83ae66e0230d6156d7c80228e7c
-=======
-      - name: Set up Python ${{env.PYTHON_DEFAULT_VERSION}}
-        uses: actions/setup-python@82c7e631bb3cdc910f68e0081d67478d79c6982d
->>>>>>> 655131db
+
         with:
           python-version: ${{env.PYTHON_DEFAULT_VERSION}}
       - name: Debug lock environment
